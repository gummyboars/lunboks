--- conflicted
+++ resolved
@@ -348,7 +348,6 @@
     self.weapon = None
 
 
-<<<<<<< HEAD
 class FleshWard(Spell):
   def __init__(self, idx):
     super().__init__("Flesh Ward", idx, {}, 0, -2, 1)
@@ -379,6 +378,25 @@
 
   def get_cast_event(self, owner, state):
     return events.LossPrevention(self, self.loss, "stamina", float("inf"))
+
+
+class Heal(Spell):
+  def __init__(self, idx):
+    super().__init__("Heal", idx, {}, 0, 1, 1)
+
+  def get_usable_interrupt(self, event, owner, state):
+    if not self.exhausted and isinstance(event, events.UpkeepActions):
+      return events.CastSpell(owner, self)
+    return None
+
+  def get_cast_event(self, owner, state):
+    neighbors = [char for char in state.characters if char.place == owner.place]
+    gains = {idx: events.Gain(char, {"stamina": self.check.successes})
+             for idx, char in enumerate(neighbors)}
+    choice = events.MultipleChoice(
+        owner, "Choose a character to heal", [char.name for char in neighbors])
+    cond = events.Conditional(owner, choice, "choice_index", gains)
+    return events.Sequence([choice, cond], owner)
 
 
 class Mists(Spell):
@@ -403,29 +421,11 @@
     ):
       self.evade = state.event_stack[-3]
       self.difficulty = self.evade.monster.difficulty("evade", state, owner)
-=======
-class Heal(Spell):
-  def __init__(self, idx):
-    super().__init__("Heal", idx, {}, 0, 1, 1)
-
-  def get_usable_interrupt(self, event, owner, state):
-    if not self.exhausted and isinstance(event, events.UpkeepActions):
->>>>>>> a8f3d5f8
       return events.CastSpell(owner, self)
     return None
 
   def get_cast_event(self, owner, state):
-<<<<<<< HEAD
     return events.PassEvadeRound(self.evade)
-=======
-    neighbors = [char for char in state.characters if char.place == owner.place]
-    gains = {idx: events.Gain(char, {"stamina": self.check.successes})
-             for idx, char in enumerate(neighbors)}
-    choice = events.MultipleChoice(
-        owner, "Choose a character to heal", [char.name for char in neighbors])
-    cond = events.Conditional(owner, choice, "choice_index", gains)
-    return events.Sequence([choice, cond], owner)
->>>>>>> a8f3d5f8
 
 
 class RedSign(CombatSpell):
