--- conflicted
+++ resolved
@@ -113,13 +113,12 @@
 
 def Revolver38():
   return Weapon(".38 Revolver", "common", {"physical": 3}, {}, 1, 4)
-<<<<<<< HEAD
+
+
 def Automatic45():
   return Weapon(".45 Automatic", "common", {"physical": 4}, {}, 1, 5)
-=======
-
-
->>>>>>> 08782837
+
+
 def Dynamite():
   return OneshotWeapon("Dynamite", "common", {"physical": 8}, {}, 2, 4)
 
