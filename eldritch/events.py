--- conflicted
+++ resolved
@@ -2271,8 +2271,7 @@
 
 
 class EvadeOrFightAll(Sequence):
-<<<<<<< HEAD
-  
+
   def __init__(self, character, monsters):
    self.monsters = monsters
    self.character = character
@@ -2286,16 +2285,6 @@
   def start_str(self):
     return f"{self.character.name} must evade or fight all of: " \
            + ", ".join(mon.name for mon in self.monsters)
-
-
-"""
-# TODO: let the player choose the order in which they fight/evade the monsters
-class EvadeOrFightAll(Event):
-=======
->>>>>>> e61d4e6b
-
-  def __init__(self, character, monsters):
-    super().__init__([EvadeOrCombat(character, monster) for monster in monsters], character)
 
 
 # TODO: let the player choose the order in which they fight/evade the monsters
