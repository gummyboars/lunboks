--- conflicted
+++ resolved
@@ -661,14 +661,11 @@
     return f"{self.character.name} keeps " + ", ".join(self.kept)
 
 
-<<<<<<< HEAD
 def GainAllyOrReward(character, ally: str, reward: Event):
   has_ally = ContainsPrerequisite("allies", ally)
   gain_ally = DrawSpecific(character, "allies", ally)
   return PassFail(character, has_ally, gain_ally, reward)
 
-=======
->>>>>>> d7369893
 
 class Encounter(Event):
 
