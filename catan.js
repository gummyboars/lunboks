// Constants.
// Haha, canvas height/width is no longer constant. Set on page load.
// TODO: update on resize.
// Constants for drawing on the canvas.
canWidth = 1011;
canHeight = 876;
tileWidth = 337 / 2;
tileHeight = 292 / 2;
<<<<<<< HEAD
cardResources = ["sulfur", "olivine", "water", "clay", "metal"];
devCards = ["knight", "roadbuilding", "yearofplenty", "monopoly", "palace", "chapel", "university", "library", "market"];
=======
pieceRadius = 10;
// Constants for sizing items on the page.
>>>>>>> 4ba8c419
cardWidth = 145;
cardHeight = 210;
selectCardWidth = 29 * 3;
selectCardHeight = 41 * 3;
// Other constants.
cardResources = ["sheep", "wood", "grain", "brick", "ore"];
devCards = ["knight", "roadbuilding", "yearofplenty", "monopoly", "palace", "chapel", "university", "library", "market"];
tradeSides = ["Want", "Give"];

// Game state.
myColor = null;
playerColors = null;
tiles = [];
corners = [];
pieces = [];
edges = [];
roads = [];
cards = {};
turn = null;
diceRoll = null;
robberLoc = null;
tradeOffer = null;
gamePhase = null;
turnPhase = null;

// Local state.
debug = false;
scale = 1;
hoverTile = null;
hoverCorner = null;
hoverEdge = null;
resourceSelectorActive = false;
resourceSelectorType = "trade";
resourceSelection = {"top": {}, "bottom": {}};
tradeActiveOffer = [{}, {}];
tradePartner = "player";  // player or bank

// For dragging the canvas.
isDragging = false;
startX = null;
startY = null;
offsetX = 0;
offsetY = 0;
dX = 0;
dY = 0;

function toggleDebug() {
  debug = !debug;
}
function confirmSelection(event) {
  if (resourceSelectorType == "trade" && tradePartner == "bank") {
    let msg = {
      type: "trade_bank",
      offer: [resourceSelection["top"], resourceSelection["bottom"]],
    };
    ws.send(JSON.stringify(msg));
    return;
  } else if (resourceSelectorType == "trade" && tradePartner == "player") {
    let msg = {
      type: "trade_offer",
      offer: [resourceSelection["top"], resourceSelection["bottom"]],
    };
    ws.send(JSON.stringify(msg));
    return;
  } else {
    // TODO: fill this in.
  }
}
function clearTradeOffer() {
  if (resourceSelectorType == "trade") {
    resourceSelection = {"top": {}, "bottom": {}};
    updateSelectCounts();
  }
}
function cancelSelection(event) {
  if (resourceSelectorType == "trade") {
    resourceSelection = {"top": {}, "bottom": {}};
    updateSelectCounts();
  } else {
    // TODO: fill this in.
  }
}
function selectResource(event, windowName, rsrc) {
  // Ignore right/middle-click.
  if (event.button != 0) {
    return;
  }
  let num = 1;
  if (event.shiftKey) {
    num = -1;
  }
  let current = resourceSelection[windowName][rsrc] || 0;
  resourceSelection[windowName][rsrc] = current + num;
  if (resourceSelection[windowName][rsrc] < 0) {
    resourceSelection[windowName][rsrc] = 0;
  }
  updateSelectCounts();
}
function updateSelectCounts() {
  for (let key in resourceSelection) {
    let container = document.getElementById(key + "selectbox");
    for (let i = 0; i < cardResources.length; i++) {
      let subcontainer = container.getElementsByClassName(cardResources[i])[0];
      let counter = subcontainer.getElementsByClassName("selectcount")[0];
      counter.innerText = "x" + (resourceSelection[key][cardResources[i]] || 0);
    }
  }
}
function toggleTradeWindow(partner) {
  if (resourceSelectorActive && resourceSelectorType == "trade" && tradePartner == partner) {
    resourceSelectorActive = false;
  } else {
    resourceSelectorActive = true;
  }
  tradePartner = partner;
  if (resourceSelectorActive) {
    resourceSelectorType = "trade";
    document.getElementById("topselecttitle").innerText = 'You Want';
    document.getElementById("bottomselecttitle").innerText = 'You Give';
    document.getElementById("topselectbox").style.display = 'flex';
    updateSelectCounts();
    if (tradePartner == 'player') {
      document.getElementById("selectconfirm").innerText = 'Offer';
    } else if (tradePartner == 'bank') {
      document.getElementById("selectconfirm").innerText = 'Trade';
    }
    document.getElementById("selectcancel").innerText = 'Reset';
    document.getElementById("resourcepopup").style.display = 'block';
  } else {
    document.getElementById("resourcepopup").style.display = 'none';
  }
  updateTradeButtons();
}
function updateTradeButtons() {
  let playerButton = document.getElementById("tradeplayer");
  let bankButton = document.getElementById("tradebank");
  if (resourceSelectorActive && resourceSelectorType != "trade") {
    for (let button of [playerButton, bankButton]) {
      button.classList.remove("active");
      if (!button.classList.contains("disabled")) {
        button.classList.add("disabled");
      }
      button.disabled = true;
    }
  } else if (resourceSelectorActive && resourceSelectorType == "trade") {
    let activeButton = null;
    let inactiveButton = null;
    if (tradePartner == "player") {
      activeButton = document.getElementById("tradeplayer");
      inactiveButton = document.getElementById("tradebank");
    } else if (tradePartner == "bank") {
      activeButton = document.getElementById("tradebank");
      inactiveButton = document.getElementById("tradeplayer");
    }
    activeButton.classList.add("active");
    inactiveButton.classList.remove("active");
  } else {
    for (let button of [playerButton, bankButton]) {
      button.classList.remove("active");
      button.classList.remove("disabled");
      button.disabled = false;
    }
  }
  /*
  // The above code handles just the cases where we're opening/closing the
  // resource selection window. The below code handles disabling the buttons
  // if it's not this player's turn.
  updateUI("tradeplayer");
  updateUI("tradebank");
  */
}
function rollDice() {
  let msg = {
    type: "roll_dice",
  };
  ws.send(JSON.stringify(msg));
}
function endTurn() {
  let msg = {
    type: "end_turn",
  };
  ws.send(JSON.stringify(msg));
}
function draw() {
  var canvas = document.getElementById('myCanvas');
  var context = canvas.getContext('2d');

  if (tiles.length < 1) {
    window.requestAnimationFrame(draw);
    return;
  }

  context.save();
  context.clearRect(0, 0, canWidth, canHeight);
  context.translate(offsetX + dX, offsetY + dY);
  context.scale(scale, scale);
  context.textAlign = 'center';
  for (let i = 0; i < tiles.length; i++) {
    drawTile(tiles[i], context);
    drawNumber(tiles[i], context);
  }
  for (let i = 0; i < pieces.length; i++) {
    drawPiece(pieces[i], context);
  }
  for (let i = 0; i < roads.length; i++) {
    drawRoad(roads[i].location, roads[i].player, context);
  }
  drawHover(context);
  drawRobber(context);
  drawDebug(context);
  context.restore();
  window.requestAnimationFrame(draw);
}
function coordsToEdgeCenter(loc) {
  let leftCorn = coordToCornerCenter([loc[0], loc[1]]);
  let rightCorn = coordToCornerCenter([loc[2], loc[3]]);
  return {
    x: (leftCorn.x + rightCorn.x) / 2,
    y: (leftCorn.y + rightCorn.y) / 2,
  };
}
function coordToCornerCenter(loc) {
  let x = (2 * Math.floor(loc[0]/2)) * tileWidth * 3 / 8;
  let y = loc[1] * tileHeight / 2;
  if (Math.abs(loc[0]) % 2 == 1) {
    x += tileWidth / 2;
  }
  return {x: x, y: y};
}
function coordToTileUpperLeft(loc) {
  let x = loc[0] * tileWidth * 3 / 8 - tileWidth / 4;
  let y = loc[1] * tileHeight / 2;
  return {x: x, y: y};
}
function coordToTileCenter(loc) {
  let ul = coordToTileUpperLeft(loc);
  return {x: ul.x + tileWidth/2, y: ul.y + tileHeight/2};
}
function populateCards() {
  newContainer = document.createElement("DIV");
  newContainer.classList.add("uicards");
  newContainer.classList.add("noclick");
  oldContainer = document.getElementById("uibottom").firstChild;
  if (cards) {
    for (let i = 0; i < cardResources.length; i++) {
      for (let j = 0; j < cards[cardResources[i]]; j++) {
        addCard(newContainer, cardResources[i] + "card", false);
      }
    }
    for (let i = 0; i < devCards.length; i++) {
      for (let j = 0; j < cards[devCards[i]]; j++) {
        addCard(newContainer, devCards[i], true);
      }
    }
  }
  if (newContainer.childElementCount > 0) {
    newContainer.lastChild.classList.add("shown");
  }
  // TODO: how do we avoid the problem of having flicker?
  document.getElementById("uibottom").replaceChild(newContainer, oldContainer);
}
function addCard(cardContainer, elemId, usable) {
  let orig = document.getElementById(elemId);
  let img = document.createElement("IMG");
  img.src = orig.src;
  img.classList.add("clickable");
  img.width = cardWidth;
  img.height = cardHeight;
  img.style.display = "block";
  let div = document.createElement("DIV");
  div.classList.add("clickable");
  div.classList.add("uicard");
  div.appendChild(img);
  div.onmouseenter = bringforward;
  div.onmouseleave = pushbackward;
  if (usable) {
    div.onclick = function(e) {
      devCardModal(elemId);
    }
  }
  cardContainer.appendChild(div);
}
function bringforward(e) {
  e.currentTarget.classList.add("selected");
  e.currentTarget.style.overflowX = "visible";
}
function pushbackward(e) {
  e.currentTarget.classList.remove("selected");
  e.currentTarget.style.overflowX = "hidden";
}
function buyDevCard() {
  ws.send(JSON.stringify({type: "buy_dev"}));
}
function devCardModal(cardType) {
  // TODO: show a dialog based on the card type. will probably need a resource picker.
  console.log(cardType);
}
function drawRoad(roadLoc, style, ctx) {
  let leftCorner = coordToCornerCenter([roadLoc[0], roadLoc[1]]);
  let rightCorner = coordToCornerCenter([roadLoc[2], roadLoc[3]]);
  ctx.strokeStyle = style;
  ctx.lineWidth = pieceRadius;
  ctx.lineCap = 'butt';
  ctx.beginPath();
  let leftX = 0.15 * rightCorner.x + 0.85 * leftCorner.x;
  let rightX = 0.15 * leftCorner.x + 0.85 * rightCorner.x;
  let leftY = 0.15 * rightCorner.y + 0.85 * leftCorner.y;
  let rightY = 0.15 * leftCorner.y + 0.85 * rightCorner.y;
  ctx.moveTo(leftX, leftY);
  ctx.lineTo(rightX, rightY);
  ctx.stroke();
}
function drawDebug(ctx) {
  return;
}
function drawPiece(pieceData, ctx) {
  let canvasLoc = coordToCornerCenter(pieceData.location);
  ctx.fillStyle = pieceData.player;
  if (pieceData.piece_type == "settlement") {
    ctx.beginPath();
    ctx.arc(canvasLoc.x, canvasLoc.y, pieceRadius, 0, Math.PI * 2, true);
    ctx.fill();
  }
  if (pieceData.piece_type == "city") {
    let startX = canvasLoc.x - pieceRadius;
    let startY = canvasLoc.y - pieceRadius;
    ctx.fillRect(startX, startY, pieceRadius * 2, pieceRadius * 2);
  }
}
function drawTile(tileData, ctx) {
  let img = document.getElementById(tileData.tile_type);
  let canvasLoc = coordToTileCenter(tileData.location);
  ctx.save();
  ctx.translate(canvasLoc.x, canvasLoc.y);
  if (tileData.rotation) {
    ctx.rotate(Math.PI * tileData.rotation / 3);
  }
  if (img != null) {
    ctx.drawImage(img, -tileWidth/2, -tileHeight/2, tileWidth, tileHeight);
  }
  ctx.restore();
}
function drawNumber(tileData, ctx) {
  let textHeightOffset = 12; // Adjust as necessary.
  let canvasLoc = coordToTileCenter(tileData.location);
  if (tileData.number) {
    // Draw the white circle.
    ctx.fillStyle = 'rgba(255, 255, 255, 0.5)';
    ctx.beginPath();
    ctx.arc(canvasLoc.x, canvasLoc.y, 28, 0, Math.PI * 2, true);
    ctx.fill();
    // Draw the number.
    if (tileData.number == '6' || tileData.number == '8') {
      ctx.fillStyle = 'red';
      ctx.font = 'bold 36px sans-serif';
    } else {
      ctx.fillStyle = 'black';
      ctx.font = 'bold 32px sans-serif';
    }
    ctx.fillText(tileData.number + "", canvasLoc.x, canvasLoc.y + textHeightOffset);
  }
}
function drawHover(ctx) {
  if (turn != myColor) {
    return;
  }
  if (hoverTile != null) {
    let canvasLoc = coordToTileCenter(hoverTile);
    ctx.fillStyle = 'rgba(127, 127, 127, 0.5)';
    ctx.beginPath();
    ctx.arc(canvasLoc.x, canvasLoc.y, 28, 0, Math.PI * 2, true);
    ctx.fill();
  }
  if (hoverCorner != null) {
    let canvasLoc = coordToCornerCenter(hoverCorner);
    ctx.fillStyle = 'rgba(127, 127, 127, 0.5)';
    ctx.beginPath();
    ctx.arc(canvasLoc.x, canvasLoc.y, pieceRadius, 0, Math.PI * 2, true);
    ctx.fill();
  }
  if (hoverEdge != null) {
    drawRoad(hoverEdge, 'rgba(127, 127, 127, 0.5)', ctx);
  }
}
function drawRobber(ctx) {
  if (robberLoc != null) {
    let canvasLoc = coordToTileCenter(robberLoc);
    let robimg = document.getElementById("robber");
    let robwidth = 26;
    let robheight = 60;
    ctx.drawImage(robimg, canvasLoc.x - robwidth/2, canvasLoc.y - robheight/2, robwidth, robheight);
  }
}
function getEdge(eventX, eventY) {
  for (let i = 0; i < edges.length; i++) {
    let edgeCenter = coordsToEdgeCenter(edges[i].location);
    let centerX = edgeCenter.x + offsetX + dX;
    let centerY = edgeCenter.y + offsetY + dY;
    let distanceX = eventX - centerX;
    let distanceY = eventY - centerY;
    let distance = distanceX * distanceX + distanceY * distanceY;
    let radius = pieceRadius;
    if (distance < radius * radius) {
      return i;
    }
  }
}
function getCorner(eventX, eventY, cList) {
  for (let i = 0; i < cList.length; i++) {
    let canvasLoc = coordToCornerCenter(cList[i].location);
    let centerX = canvasLoc.x + offsetX + dX;
    let centerY = canvasLoc.y + offsetY + dY;
    let distanceX = eventX - centerX;
    let distanceY = eventY - centerY;
    let distance = distanceX * distanceX + distanceY * distanceY;
    let radius = pieceRadius;
    if (distance < radius * radius) {
      return i;
    }
  }
}
function getTile(eventX, eventY) {
  for (let i = 0; i < tiles.length; i++) {
    let canvasLoc = coordToTileCenter(tiles[i].location);
    let centerX = canvasLoc.x + offsetX + dX;
    let centerY = canvasLoc.y + offsetY + dY;
    let distanceX = eventX - centerX;
    let distanceY = eventY - centerY;
    let distance = distanceX * distanceX + distanceY * distanceY;
    let radius = 50;
    if (distance < radius * radius) {
      return i;
    }
  }
  return null;
}
function onkey(event) {
  let thing = event.which || event.keyCode; // Cross-browser compatibility.
  console.log("keypress " + thing);
  if (thing == 32 && turnPhase == "dice") {
    rollDice();
    return;
  }
  if (thing == 13 && turnPhase == "main") {
    endTurn();
    return;
  }
}
function onclick(event) {
  // Ignore right/middle-click.
  if (event.button != 0) {
    return;
  }
  let clickTile = getTile(event.clientX, event.clientY);
  if (clickTile != null) {
    let msg = {
      type: "robber",
      location: tiles[clickTile].location,
    };
    ws.send(JSON.stringify(msg));
  }
  let clickPiece = getCorner(event.clientX, event.clientY, pieces);
  if (clickPiece != null && pieces[clickPiece].player == myColor) {
    let msg = {
      type: "city",
      location: pieces[clickPiece].location,
    };
    ws.send(JSON.stringify(msg));
  } else {
    let clickCorner = getCorner(event.clientX, event.clientY, corners);
    if (clickCorner != null) {
      let msg = {
        type: "settle",
        location: corners[clickCorner].location,
      };
      ws.send(JSON.stringify(msg));
    }
  }
  let clickEdge = getEdge(event.clientX, event.clientY);
  if (clickEdge != null) {
    let msg = {
      type: "road",
      location: edges[clickEdge].location,
    };
    ws.send(JSON.stringify(msg));
  }
}
function onmove(event) {
  let hoverLoc = getTile(event.clientX, event.clientY);
  if (hoverLoc != null) {
    hoverTile = tiles[hoverLoc].location;
  } else {
    hoverTile = null;
  }
  hoverLoc = getCorner(event.clientX, event.clientY, corners);
  if (hoverLoc != null) {
    hoverCorner = corners[hoverLoc].location;
  } else {
    hoverCorner = null;
  }
  hoverLoc = getEdge(event.clientX, event.clientY);
  if (hoverLoc != null) {
    hoverEdge = edges[hoverLoc].location;
  } else {
    hoverEdge = null;
  }
  if (isDragging) {
    newX = event.clientX;
    newY = event.clientY;
    
    dX = newX - startX;
    dY = newY - startY;
  }
}
function onwheel(event) {
  event.preventDefault();
  if (event.deltaY < 0) {
    scale += 0.125;
  } else if (event.deltaY > 0) {
    scale -= 0.125;
  }
  scale = Math.min(Math.max(0.125, scale), 4);
}
function ondown(event) {
  // Ignore right/middle-click.
  if (event.button != 0) {
    return;
  }
  startX = event.clientX;
  startY = event.clientY;
  isDragging = true;
}
function onup(event) {
  // Ignore right/middle-click.
  if (event.button != 0) {
    return;
  }
  isDragging = false;
  offsetX += dX;
  offsetY += dY;
  dX = 0;
  dY = 0;
}
function onout(event) {
  hoverTile = null;
  hoverCorner = null;
  hoverEdge = null;
  onup(event);
}
function clearerror() {
  etxt = document.getElementById("errorText")
  if (etxt.holdSeconds > 0) {
    etxt.holdSeconds -= 0.1;
    setTimeout(clearerror, 100);
  } else {
    newOpac = etxt.style.opacity - 0.02;
    etxt.style.opacity = newOpac;
    if (newOpac <= 0.1) {
      etxt.innerText = null;
    } else {
      setTimeout(clearerror, 50);
    }
  }
}
function onmsg(event) {
  var data = JSON.parse(event.data);
  if (data.type == "error") {
    document.getElementById("errorText").holdSeconds = 3;
    document.getElementById("errorText").style.opacity = 1.0;
    document.getElementById("errorText").innerText = data.message;
    setTimeout(clearerror, 100);
    return;
  }
  // data.type should be game_state now - maybe handle more later
  if (data.you) {
    document.getElementById('name').value = data.you.name;
    myColor = data.you.color;
  }
  let firstMsg = false;
  if (tiles.length < 1) {
    firstMsg = true;
  }
  playerColors = data.player_colors;
  gamePhase = data.game_phase;
  turnPhase = data.turn_phase;
  tiles = data.tiles;
  corners = data.corners;
  edges = data.edges;
  robberLoc = data.robber;
  if (cards != data.cards) {
    // TODO: revisit this.
    console.log("cards changed; clearing active offer");
    clearTradeOffer();
  }
  cards = data.cards;
  diceRoll = data.dice_roll;
  pieces = data.pieces;
  roads = data.roads;
  turn = data.turn;
  if (firstMsg) {
    centerCanvas();
  }
  populateCards();
  updateDice();
  updateUI("buydev");
  updateUI("endturn");
  updateUI("tradeplayer");
  updateUI("tradebank");
}
function updateUI(elemName) {
  if (gamePhase != "main" || turn != myColor || turnPhase != "main") {
    document.getElementById(elemName).classList.add("disabled");
    document.getElementById(elemName).disabled = true;
  } else {
    document.getElementById(elemName).classList.remove("disabled");
    document.getElementById(elemName).disabled = false;
  }
}
function updateDice() {
  diceEl = document.getElementById("uidice");
  if (diceRoll == null && turnPhase != "dice") {
    diceEl.style.display = "none";
  } else {
    diceEl.style.display = "block";
  }
  if (diceRoll == null) {
    document.getElementById("reddie").firstChild.firstChild.innerText = "?";
    document.getElementById("whitedie").firstChild.firstChild.innerText = "?";
  } else {
    document.getElementById("reddie").firstChild.firstChild.innerText = diceRoll[0];
    document.getElementById("whitedie").firstChild.firstChild.innerText = diceRoll[1];
  }
  if (turn != myColor) {
    if (!diceEl.classList.contains("noclick")) {
      diceEl.classList.remove("clickable");
      diceEl.classList.add("noclick");
    }
  } else {
    if (!diceEl.classList.contains("clickable")) {
      diceEl.classList.remove("noclick");
      diceEl.classList.add("clickable");
    }
  }
}
function centerCanvas() {
  if (tiles.length < 1) {
    return;
  }
  let tileLoc = coordToTileCenter(tiles[0].location);
  let minX = tileLoc.x;
  let minY = tileLoc.y;
  let maxX = tileLoc.x;
  let maxY = tileLoc.y;
  for (let i = 0; i < tiles.length; i++) {
    tileLoc = coordToTileCenter(tiles[i].location);
    minX = Math.min(tileLoc.x, minX);
    minY = Math.min(tileLoc.y, minY);
    maxX = Math.max(tileLoc.x, maxX);
    maxY = Math.max(tileLoc.y, maxY);
  }
  offsetX = canWidth / 2 - (minX + maxX) / 2;
  offsetY = canHeight / 2 - (minY + maxY) / 2;
}
// TODO: persist this in a cookie or something
function login() {
  let msg = {
    type: "player",
    player: {
      name: document.getElementById('name').value,
    },
  };
  ws.send(JSON.stringify(msg));
}
function init() {
  totalWidth = document.documentElement.clientWidth;
  totalHeight = document.documentElement.clientHeight;
  document.getElementById('ui').style.width = totalWidth + "px";
  document.getElementById('ui').style.height = totalHeight + "px";
  document.getElementById('uibottom').style.width = totalWidth + "px";
  document.getElementById('uiright').style.height = (totalHeight - cardHeight) + "px";
  document.getElementById('uileft').style.height = (totalHeight - cardHeight) + "px";
  canWidth = totalWidth - document.getElementById('uiright').offsetWidth;
  canHeight = totalHeight;
  document.getElementById('myCanvas').width = canWidth;
  document.getElementById('myCanvas').height = canHeight;
  document.getElementById('buydev').width = cardWidth;
  document.getElementById('buydev').height = cardHeight;
  let selectors = document.getElementsByClassName('selector');
  for (let i = 0; i < selectors.length; i++) {
    selectors[i].width = selectCardWidth;
    selectors[i].Height = selectCardHeight;
  }
  window.requestAnimationFrame(draw);
  let l = window.location;
  ws = new WebSocket("ws://" + l.hostname + ":8081/");
  ws.onmessage = onmsg;
  document.getElementById('myCanvas').onmousemove = onmove;
  document.getElementById('myCanvas').onclick = onclick;
  document.getElementById('myCanvas').onmousedown = ondown;
  document.getElementById('myCanvas').onmouseup = onup;
  document.getElementById('myCanvas').onmouseout = onout;
  document.getElementById('myCanvas').onkeydown = onkey;
  // TODO: zoom in/out should come later.
  // document.getElementById('myCanvas').onwheel = onwheel;
}<|MERGE_RESOLUTION|>--- conflicted
+++ resolved
@@ -6,19 +6,14 @@
 canHeight = 876;
 tileWidth = 337 / 2;
 tileHeight = 292 / 2;
-<<<<<<< HEAD
-cardResources = ["sulfur", "olivine", "water", "clay", "metal"];
-devCards = ["knight", "roadbuilding", "yearofplenty", "monopoly", "palace", "chapel", "university", "library", "market"];
-=======
 pieceRadius = 10;
 // Constants for sizing items on the page.
->>>>>>> 4ba8c419
 cardWidth = 145;
 cardHeight = 210;
 selectCardWidth = 29 * 3;
 selectCardHeight = 41 * 3;
 // Other constants.
-cardResources = ["sheep", "wood", "grain", "brick", "ore"];
+cardResources = ["sulfur", "olivine", "water", "clay", "metal"];
 devCards = ["knight", "roadbuilding", "yearofplenty", "monopoly", "palace", "chapel", "university", "library", "market"];
 tradeSides = ["Want", "Give"];
 
